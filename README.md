<h1 align="center">DBtune agent</h1>

![Go](https://img.shields.io/badge/golang-00ADD8?&style=plastic&logo=go&logoColor=white)

The DBtune agent is a lightweight, extensible monitoring and configuration management tool for PostgreSQL databases. It collects system metrics, database performance data, and manages database configurations through a centralized DBtune software as a service.

<<<<<<< HEAD
## Features

- Real-time metric collection and monitoring
- Automatic configuration management and optimization
- Support for multiple PostgreSQL deployment types:
  - Standalone PostgreSQL servers
  - Docker containers
  - CloudNativePG (CNPG) Kubernetes operator
  - Amazon Aurora
  - Amazon RDS (closed Beta)
  - Google Cloud Platform Cloud SQL for PostgreSQL
  - Azure Flexible Server (coming soon)
- Extensible adapter architecture for custom deployments
- Concurrent metric collection with error handling
- Configuration through YAML or environment variables
=======
## PostgreSQL providers supported

- PostgreSQL -
  [docs](https://docs.dbtune.com/postgresql),
  [config](pkg/pgprem/CONFIG.md)
- AWS Aurora PostgreSQL -
  [docs](https://docs.dbtune.com/aws-aurora),
  [config](pkg/rds/CONFIG.md)
- AWS RDS PostgreSQL -
  [docs](https://docs.dbtune.com/aws-rds),
  [config](pkg/rds/CONFIG.md)
- Google Cloud SQL -
  [docs](https://docs.dbtune.com/google-cloud-sql),
  [config](pkg/cloudsql/CONFIG.md)
- Aiven -
  [docs](https://docs.dbtune.com/aiven),
  [config](pkg/aiven/CONFIG.md)
- Azure Flexible Server -
  [docs](https://docs.dbtune.com/azure-flex-server),
  [config](pkg/azureflex/CONFIG.md)
>>>>>>> c2827885

## Quick start
You can use the binary or our docker image to run the `dbtune-agent`.
[Configuration](#Configuration) is done with a `dbtune.yaml` and is required for running.
[See here for more advanced deployment options](#advanced-deployments)

> [!IMPORTANT]
> Please check the relevant documentation page for your provider for the pre-requisites required for `dbtune-agent` to operate properly.

### Docker

```bash
docker pull --platform linux/amd64 public.ecr.aws/dbtune/dbtune/agent:latest

# Run with a dbtune.yaml
docker run \
    -v $(pwd)/dbtune.yaml:/app/dbtune.yaml \
    --name dbtune-agent \
    public.ecr.aws/dbtune/dbtune/agent:latest
        
# OR... run with environment variables.
docker run \
    -e DBT_POSTGRESQL_CONNECTION_URL=postgresql://user:password@localhost:5432/database \
    -e DBT_DBTUNE_SERVER_URL=https://app.dbtune.com \
    -e DBT_DBTUNE_API_KEY=your-api-key \
    -e DBT_DBTUNE_DATABASE_ID=your-database-id \
    -e DBT_POSTGRESQL_INCLUDE_QUERIES=true \
    public.ecr.aws/dbtune/dbtune/agent:latest
```

### Binary
You can use the one-liner below to fetch the latest binary for your system, from our [releases page](https://github.com/dbtuneai/dbtune-agent/releases).

```bash
curl https://raw.githubusercontent.com/dbtuneai/dbtune-agent/refs/heads/main/setup.sh > /tmp/dbtune-agent.sh && sh /tmp/dbtune-agent.sh
./dbtune-agent
```

Alternatively, you can [build from source](#build-from-source).

You can further deploy this as a [systemd service](#systemd).

## Configuration
Configuration can be done via a `dbtune.yaml` file, which is looked up in the following places,
ordered by priority:
* `/etc/dbtune.yaml`
* `/etc/dbtune/dbtune.yaml`
* `./dbtune.yaml` (Relative to the path from which `dbtune-agent` was executed)

Each PostgreSQL provider has [different configuration options](#PostgreSQL-providers-supported), so please refer to their specific configuration options.
Please also take note of any pre-requisites required for the `dbtune-agent` to be able to read
system metrics.

The shared options for the `dbtune.yaml` are listed below:

```yaml
# dbtune.yaml
postgresql:
  connection_url: postgresql://user:password@localhost:5432/database # Connection url to your database
  include_queries: true # Whether to include place-holdered query text when transmitting to DBtune.
                        # This is provided so that you can identify you queries by their text.
                        # DBtune does not require this info, and will instead display query ids
                        # if this is disabled.

# Optional
guardrail_settings:
  memory_threshold: 90  # The percentage at which the dbtune-agent triggers a memory gaurdrail
                        # DBtune will act to prevent an OOM if this threshold is reached
                        # during tuning.
dbtune:
  server_url: https://app.dbtune.com
  api_key:  "" # Provided when you create a database on DBtune
  database_id: "" # Provided when you create a database on DBtune

debug: false
```

<<<<<<< HEAD
guardrail_settings:
  memory_threshold: 90  # percentage of total memory (90 is 90% of total memory).

# Docker-specific settings (only needed for Docker deployments)
docker:
  container_name: "postgres" # Name of your PostgreSQL container

# Aurora-specific settings
rds-aurora:
  AWS_REGION: "<your-aws-region>"
  # AWS credentials are optional
  # If not provided, the agent will use the default AWS credential chain, which includes WebIdentity tokens
  AWS_ACCESS_KEY_ID: "<your-aws-access-key-id>"
  AWS_SECRET_ACCESS_KEY: "<your-aws-secret-access-key>"
  RDS_DATABASE_IDENTIFIER: "<your-rds-database-identifier>" # The Writer instance of the Aurora cluster
  RDS_PARAMETER_GROUP_NAME: "<your-rds-parameter-group-name>" # Be sure to define a custom one and not to use the default.postgresXX one

cloudsql:
  DBT_GCP_PROJECT_ID: "<your-gcp-project-id>"
  DBT_GCP_DATABASE_NAME: "<name-of-your-gcp-cloud-sql-instance>"

# CloudNativePG (CNPG) settings
cnpg:
  namespace: "<your-kubernetes-namespace>" # Required: Namespace where CNPG cluster is deployed
  pod_name: "<your-pod-name>" # Required: Specific pod to monitor (one agent per pod)
  container_name: "postgres" # Optional: Container name within the pod (defaults to "postgres")
  kubeconfig_path: "/path/to/kubeconfig" # Optional: Path to kubeconfig file (uses in-cluster config or ~/.kube/config if not specified)
=======
The shared options for environment variables are listed below:

```bash
export DBT_DBTUNE_SERVER_URL="https://app.dbtune.com"
export DBT_DBTUNE_API_KEY=""
export DBT_DBTUNE_DATABASE_ID=""
export DBT_POSTGRESQL_INCLUDE_QUERIES=true

# Your database specific
export DBT_POSTGRESQL_CONNECTION_URL=postgresql://user:password@localhost:5432/database 
>>>>>>> c2827885
```

## Advanced deployments

### Build from source
To build the DBtune agent from source, you'll need Go 1.23.1 or later installed on your system.

```bash
<<<<<<< HEAD
export DBT_POSTGRESQL_CONNECTION_URL=postgresql://user:password@localhost:5432/database
export DBT_DBTUNE_SERVER_URL=http://localhost:8000
export DBT_DBTUNE_API_KEY=your-api-key
export DBT_DBTUNE_DATABASE_ID=your-database-id
export DBT_POSTGRESQL_INCLUDE_QUERIES=true

# CNPG-specific environment variables
export DBT_CNPG_NAMESPACE=<your-kubernetes-namespace>
export DBT_CNPG_POD_NAME=<your-pod-name>
export DBT_CNPG_CONTAINER_NAME=postgres  # Optional, defaults to "postgres"
export DBT_CNPG_KUBECONFIG_PATH=/path/to/kubeconfig  # Optional
=======
git clone https://github.com/dbtuneai/dbtune-agent.git
cd dbtune-agent

# Download dependencies and build
go mod download
go build -o dbtune-agent ./cmd/agent.go
>>>>>>> c2827885
```

### Systemd
Create a systemd service with the following config and save it as `/etc/systemd/system/dbtune-agent.service`.

```bash
[Unit]
Description=DBtune agent
After=network.target

[Service]
User=dbtune   # User that runs the dbtune-agent, can be root
Group=dbtune  # Group to run the dbtune-agent with
WorkingDirectory=/usr/local/bin
ExecStart=/usr/local/bin/dbtune-agent
Restart=always
RestartSec=5s
StandardOutput=journal
StandardError=journal

[Install]
WantedBy=multi-user.target
```

Make sure the user and group that you specify in the systemd service has rights to access postgres data files and also is allowed to use sudo without a password to do a systemd restart of the postgresql service e.g. `sudo systemctl restart postgres`.

Reload the unit files and enable the dbtune-agent.service:
```bash
sudo systemctl daemon-reload
sudo systemctl enable --now dbtune-agent
```

Once started you can check and verify that the dbtune-agent is running by looking at the journal, for example: `journalctl -u dbtune-agent -f`

### AWS Fargate / ECS
Follow these [README](fargate/README.md) instructions to run the agent under AWS Fargate as a service.

## Metric collection

The agent collects essential metrics required for DBtune's optimization engine, you can find more information about the metrics [here](https://docs.dbtune.com/agent-monitoring-and-privacy).

## How to contribute

- Fork the repo and create a new branch
- Then make a PR to the main branch

### Getting help

- Check our [documentation](https://docs.dbtune.com)
- Email support: support at dbtune.com

## License

See github.com/dbtuneai/agent//blob/main/LICENSE<|MERGE_RESOLUTION|>--- conflicted
+++ resolved
@@ -4,23 +4,6 @@
 
 The DBtune agent is a lightweight, extensible monitoring and configuration management tool for PostgreSQL databases. It collects system metrics, database performance data, and manages database configurations through a centralized DBtune software as a service.
 
-<<<<<<< HEAD
-## Features
-
-- Real-time metric collection and monitoring
-- Automatic configuration management and optimization
-- Support for multiple PostgreSQL deployment types:
-  - Standalone PostgreSQL servers
-  - Docker containers
-  - CloudNativePG (CNPG) Kubernetes operator
-  - Amazon Aurora
-  - Amazon RDS (closed Beta)
-  - Google Cloud Platform Cloud SQL for PostgreSQL
-  - Azure Flexible Server (coming soon)
-- Extensible adapter architecture for custom deployments
-- Concurrent metric collection with error handling
-- Configuration through YAML or environment variables
-=======
 ## PostgreSQL providers supported
 
 - PostgreSQL -
@@ -41,7 +24,6 @@
 - Azure Flexible Server -
   [docs](https://docs.dbtune.com/azure-flex-server),
   [config](pkg/azureflex/CONFIG.md)
->>>>>>> c2827885
 
 ## Quick start
 You can use the binary or our docker image to run the `dbtune-agent`.
@@ -119,35 +101,6 @@
 debug: false
 ```
 
-<<<<<<< HEAD
-guardrail_settings:
-  memory_threshold: 90  # percentage of total memory (90 is 90% of total memory).
-
-# Docker-specific settings (only needed for Docker deployments)
-docker:
-  container_name: "postgres" # Name of your PostgreSQL container
-
-# Aurora-specific settings
-rds-aurora:
-  AWS_REGION: "<your-aws-region>"
-  # AWS credentials are optional
-  # If not provided, the agent will use the default AWS credential chain, which includes WebIdentity tokens
-  AWS_ACCESS_KEY_ID: "<your-aws-access-key-id>"
-  AWS_SECRET_ACCESS_KEY: "<your-aws-secret-access-key>"
-  RDS_DATABASE_IDENTIFIER: "<your-rds-database-identifier>" # The Writer instance of the Aurora cluster
-  RDS_PARAMETER_GROUP_NAME: "<your-rds-parameter-group-name>" # Be sure to define a custom one and not to use the default.postgresXX one
-
-cloudsql:
-  DBT_GCP_PROJECT_ID: "<your-gcp-project-id>"
-  DBT_GCP_DATABASE_NAME: "<name-of-your-gcp-cloud-sql-instance>"
-
-# CloudNativePG (CNPG) settings
-cnpg:
-  namespace: "<your-kubernetes-namespace>" # Required: Namespace where CNPG cluster is deployed
-  pod_name: "<your-pod-name>" # Required: Specific pod to monitor (one agent per pod)
-  container_name: "postgres" # Optional: Container name within the pod (defaults to "postgres")
-  kubeconfig_path: "/path/to/kubeconfig" # Optional: Path to kubeconfig file (uses in-cluster config or ~/.kube/config if not specified)
-=======
 The shared options for environment variables are listed below:
 
 ```bash
@@ -158,7 +111,6 @@
 
 # Your database specific
 export DBT_POSTGRESQL_CONNECTION_URL=postgresql://user:password@localhost:5432/database 
->>>>>>> c2827885
 ```
 
 ## Advanced deployments
@@ -167,26 +119,12 @@
 To build the DBtune agent from source, you'll need Go 1.23.1 or later installed on your system.
 
 ```bash
-<<<<<<< HEAD
-export DBT_POSTGRESQL_CONNECTION_URL=postgresql://user:password@localhost:5432/database
-export DBT_DBTUNE_SERVER_URL=http://localhost:8000
-export DBT_DBTUNE_API_KEY=your-api-key
-export DBT_DBTUNE_DATABASE_ID=your-database-id
-export DBT_POSTGRESQL_INCLUDE_QUERIES=true
-
-# CNPG-specific environment variables
-export DBT_CNPG_NAMESPACE=<your-kubernetes-namespace>
-export DBT_CNPG_POD_NAME=<your-pod-name>
-export DBT_CNPG_CONTAINER_NAME=postgres  # Optional, defaults to "postgres"
-export DBT_CNPG_KUBECONFIG_PATH=/path/to/kubeconfig  # Optional
-=======
 git clone https://github.com/dbtuneai/dbtune-agent.git
 cd dbtune-agent
 
 # Download dependencies and build
 go mod download
 go build -o dbtune-agent ./cmd/agent.go
->>>>>>> c2827885
 ```
 
 ### Systemd
